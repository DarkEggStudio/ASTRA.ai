--- conflicted
+++ resolved
@@ -55,13 +55,8 @@
     </section>
     <section className={styles.content}>
       <div className={styles.title}>
-<<<<<<< HEAD
-        <LogoIcon transform="scale(1.2 1.2)"></LogoIcon>
-        <span className={styles.text}>Agents Playground</span>
-=======
         <LogoIcon transform="scale(1.5 1.5)"></LogoIcon>
         <span className={styles.text}>Astra a multimodel voice agent</span>
->>>>>>> 7a92c955
       </div>
       <div className={styles.section}>
         <input placeholder="User Name" value={userName} onChange={onUserNameChange} ></input>
